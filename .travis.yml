dist: xenial
language: python
python:
<<<<<<< HEAD
- '3.6'
- '3.7'
- '3.8'
- '3.9'
env:
- DJANGO='2.2'
- DJANGO='3.0'
- DJANGO='3.1'
- DJANGO='dev'
after_success: codecov
install: travis_retry pip install tox-travis codecov
script: tox -v
jobs:
  fast_finish: true
  allow_failures:
    - python: '3.7'
      env: DJANGO='dev'
    - python: '3.8'
      env: DJANGO='dev'
    - python: '3.9'
      env: DJANGO='dev'
  include:
  - stage: deploy
    if: tag IS present
    python: 3.8
    script: skip
    deploy:
      provider: pypi
      user: jazzband
      server: https://jazzband.co/projects/django-payments/upload
      distributions: sdist bdist_wheel
      password:
        secure: ZTjLp04QMWEfvH0c0a3gRWPAo1xli2AtHUmb6Wl4GnL8PqSlTxvRfpHUn0edrw3ZM0yxWRsH505Ub2Ts/wvClhhnO7B5cSC/v/ZbhbSOpJq3s5la7o528PSwVOfPZ/jdk/xVPA63N5cdv6CdmggbhVjJho28Dh9VJjnwld3fyIE=
      on:
        tags: true
        repo: jazzband/django-payments
=======
  - "3.6"
  - "3.7"
  - "3.8"
  - "3.9-dev"
env:
  - DJANGO="2.2"
  - DJANGO="3.0"
  - DJANGO="3.1"
  - DJANGO="master"
matrix:
  allow_failures:
    - python: "3.6"
      env: DJANGO="master"
    - python: "3.7"
      env: DJANGO="master"
    - python: "3.8"
      env: DJANGO="master"
    - python: "3.9-dev"
      env: DJANGO="master"
after_success: codecov
install: pip install tox-travis codecov
script: tox -v
>>>>>>> 985fd1d3
<|MERGE_RESOLUTION|>--- conflicted
+++ resolved
@@ -1,11 +1,10 @@
 dist: xenial
 language: python
 python:
-<<<<<<< HEAD
 - '3.6'
 - '3.7'
 - '3.8'
-- '3.9'
+- '3.9-dev'
 env:
 - DJANGO='2.2'
 - DJANGO='3.0'
@@ -17,11 +16,13 @@
 jobs:
   fast_finish: true
   allow_failures:
+    - python: '3.6'
+      env: DJANGO='dev'
     - python: '3.7'
       env: DJANGO='dev'
     - python: '3.8'
       env: DJANGO='dev'
-    - python: '3.9'
+    - python: '3.9-dev'
       env: DJANGO='dev'
   include:
   - stage: deploy
@@ -37,28 +38,4 @@
         secure: ZTjLp04QMWEfvH0c0a3gRWPAo1xli2AtHUmb6Wl4GnL8PqSlTxvRfpHUn0edrw3ZM0yxWRsH505Ub2Ts/wvClhhnO7B5cSC/v/ZbhbSOpJq3s5la7o528PSwVOfPZ/jdk/xVPA63N5cdv6CdmggbhVjJho28Dh9VJjnwld3fyIE=
       on:
         tags: true
-        repo: jazzband/django-payments
-=======
-  - "3.6"
-  - "3.7"
-  - "3.8"
-  - "3.9-dev"
-env:
-  - DJANGO="2.2"
-  - DJANGO="3.0"
-  - DJANGO="3.1"
-  - DJANGO="master"
-matrix:
-  allow_failures:
-    - python: "3.6"
-      env: DJANGO="master"
-    - python: "3.7"
-      env: DJANGO="master"
-    - python: "3.8"
-      env: DJANGO="master"
-    - python: "3.9-dev"
-      env: DJANGO="master"
-after_success: codecov
-install: pip install tox-travis codecov
-script: tox -v
->>>>>>> 985fd1d3
+        repo: jazzband/django-payments