from __future__ import unicode_literals

import logging
from datetime import timedelta
from functools import wraps
import json
from decimal import Decimal, ROUND_HALF_UP
from requests.exceptions import HTTPError

<<<<<<< HEAD
import requests
=======
try:
    from itertools import ifilter as filter
except ImportError:
    pass

>>>>>>> 90a6757a
from django.http import HttpResponseForbidden
from django.shortcuts import redirect
from django.utils import timezone

from .forms import PaymentForm
from .. import (
    BasicProvider, get_credit_card_issuer, PaymentError, RedirectNeeded)

# Get an instance of a logger
logger = logging.getLogger(__name__)

CENTS = Decimal('0.01')


class UnauthorizedRequest(Exception):
    pass


def authorize(fun):
    @wraps(fun)
    def wrapper(*args, **kwargs):
        self = args[0]
        self.access_token = self.get_access_token()
        try:
            response = fun(*args, **kwargs)
        except HTTPError as e:
            if e.response.status_code == 401:
                last_auth_response = self.get_last_response(is_auth=True)
                if 'access_token' in last_auth_response:
                    del last_auth_response['access_token']
                    self.set_response_data(last_auth_response, is_auth=True)
                self.access_token = self.get_access_token()
                response = fun(*args, **kwargs)
            raise
        return response

    return wrapper


class PaypalProvider(BasicProvider):
    '''
    paypal.com payment provider
    '''
    def set_response_data(self, response, is_auth=False):
        extra_data = json.loads(self.payment.extra_data or '{}')
        if is_auth:
            extra_data['auth_response'] = response
        else:
            extra_data['response'] = response
            if 'links' in response:
                extra_data['links'] = dict(
                    (link['rel'], link) for link in response['links'])
        self.payment.extra_data = json.dumps(extra_data)

    def set_response_links(self, links):
        extra_data = json.loads(self.payment.extra_data or '{}')
        extra_data['links'] = dict((link['rel'], link) for link in links)
        self.payment.extra_data = json.dumps(extra_data)

    def set_error_data(self, error):
        extra_data = json.loads(self.payment.extra_data or '{}')
        extra_data['error'] = error
        self.payment.extra_data = json.dumps(extra_data)

    @property
    def links(self):
        extra_data = json.loads(self.payment.extra_data or '{}')
        links = extra_data.get('links', {})
        return links

    @authorize
    def post(self, *args, **kwargs):
        kwargs['headers'] = {
            'Content-Type': 'application/json',
            'Authorization': self.access_token}
        if 'data' in kwargs:
            kwargs['data'] = json.dumps(kwargs['data'])
        response = requests.post(*args, **kwargs)
        try:
            data = response.json()
        except ValueError:
            data = {}
        if 400 <= response.status_code <= 500:
            self.set_error_data(data)
            logger.debug(data)
            message = 'Paypal error'
            if response.status_code == 400:
                error_data = response.json()
                logger.warning(message, extra={
                    'response': error_data,
                    'status_code': response.status_code})
                message = error_data.get('message', message)
            else:
                logger.warning(
                    message, extra={'status_code': response.status_code})
            self.payment.change_status('error', message)
            raise PaymentError(message)
        else:
            self.set_response_data(data)
        return data

    def get_last_response(self, is_auth=False):
        extra_data = json.loads(self.payment.extra_data or '{}')
        if is_auth:
            return extra_data.get('auth_response', {})
        return extra_data.get('response', {})

    def __init__(self, *args, **kwargs):
        self.secret = kwargs.pop('secret')
        self.client_id = kwargs.pop('client_id')
        self.endpoint = kwargs.pop(
            'endpoint', 'https://api.sandbox.paypal.com')
        self.oauth2_url = self.endpoint + '/v1/oauth2/token'
        self.payments_url = self.endpoint + '/v1/payments/payment'
        self.payment_execute_url = self.payments_url + '/%(id)s/execute/'
        self.payment_refund_url = (
            self.endpoint + '/v1/payments/capture/{captureId}/refund')
        super(PaypalProvider, self).__init__(*args, **kwargs)

    def get_access_token(self):
        last_auth_response = self.get_last_response(is_auth=True)
        created = self.payment.created
        now = timezone.now()
        if ('access_token' in last_auth_response and
                'expires_in' in last_auth_response and
                (created + timedelta(
                    seconds=last_auth_response['expires_in'])) > now):
            return '%s %s' % (last_auth_response['token_type'],
                              last_auth_response['access_token'])
        else:
            headers = {'Accept': 'application/json',
                       'Accept-Language': 'en_US'}
            post = {'grant_type': 'client_credentials'}
            response = requests.post(self.oauth2_url, data=post,
                                     headers=headers,
                                     auth=(self.client_id, self.secret))
            response.raise_for_status()
            data = response.json()
            last_auth_response.update(data)
            self.set_response_data(last_auth_response, is_auth=True)
            return '%s %s' % (data['token_type'], data['access_token'])

<<<<<<< HEAD
=======
    def get_link(self, name, data):
        try:
            links = filter(lambda url: url['rel'] == name, data['links'])
        except KeyError:
            return None
        return next(links)['href']

>>>>>>> 90a6757a
    def get_transactions_items(self):
        for purchased_item in self.payment.get_purchased_items():
            price = purchased_item.price.quantize(
                CENTS, rounding=ROUND_HALF_UP)
            item = {'name': purchased_item.name[:127],
                    'quantity': str(purchased_item.quantity),
                    'price': str(price),
                    'currency': purchased_item.currency,
                    'sku': purchased_item.sku}
            yield item

    def get_transactions_data(self):
        items = list(self.get_transactions_items())
        sub_total = (
            self.payment.total - self.payment.delivery - self.payment.tax)
        sub_total = sub_total.quantize(CENTS, rounding=ROUND_HALF_UP)
        total = self.payment.total.quantize(CENTS, rounding=ROUND_HALF_UP)
        tax = self.payment.tax.quantize(CENTS, rounding=ROUND_HALF_UP)
        delivery = self.payment.delivery.quantize(
            CENTS, rounding=ROUND_HALF_UP)
        data = {
            'intent': 'sale' if self._capture else 'authorize',
            'transactions': [{'amount': {
                'total': str(total),
                'currency': self.payment.currency,
                'details': {
                    'subtotal': str(sub_total),
                    'tax': str(tax),
                    'shipping': str(delivery)}},
                'item_list': {'items': items},
                'description': self.payment.description}]}
        return data

    def get_product_data(self, extra_data=None):
        return_url = self.get_return_url()
        data = self.get_transactions_data()
        data['redirect_urls'] = {'return_url': return_url,
                                 'cancel_url': return_url}
        data['payer'] = {'payment_method': 'paypal'}
        return data

    def get_form(self, data=None):
        if not self.payment.id:
            self.payment.save()
        redirect_to = self.links.get('approval_url')
        if not redirect_to:
            payment = self.create_payment()
            self.payment.transaction_id = payment['id']
            redirect_to = self.links['approval_url']
        self.payment.change_status('waiting')
        raise RedirectNeeded(redirect_to['href'])

    def process_data(self, request):
        success_url = self.payment.get_success_url()
        if not 'token' in request.GET:
            return HttpResponseForbidden('FAILED')
        payer_id = request.GET.get('PayerID')
        if not payer_id:
            if self.payment.status != 'confirmed':
                self.payment.change_status('rejected')
                return redirect(self.payment.get_failure_url())
            else:
                return redirect(success_url)
        payment = self.execute_payment(payer_id)
        related_resources = payment['transactions'][0]['related_resources'][0]
        resource_key = 'sale' if self._capture else 'authorization'
        authorization_links = related_resources[resource_key]['links']
        self.set_response_links(authorization_links)
        self.payment.attrs.payer_info = payment['payer']['payer_info']
        if self._capture:
            self.payment.captured_amount = self.payment.total
            self.payment.change_status('confirmed')
        else:
            self.payment.change_status('preauth')
        return redirect(success_url)

    def create_payment(self, extra_data=None):
        product_data = self.get_product_data(extra_data)
        payment = self.post(self.payments_url, data=product_data)
        return payment

    def execute_payment(self, payer_id):
        post = {'payer_id': payer_id}
        execute_url = self.links['execute']['href']
        return self.post(execute_url, data=post)

    def get_amount_data(self, amount=None):
        return {
            'currency': self.payment.currency,
            'total': str(amount.quantize(
                CENTS, rounding=ROUND_HALF_UP))}

    def capture(self, amount=None):
        if amount is None:
            amount = self.payment.total
        amount_data = self.get_amount_data(amount)
        capture_data = {
            'amount': amount_data,
            'is_final_capture': True
        }
        url = self.links['capture']['href']
        try:
            capture = self.post(url, data=capture_data)
        except HTTPError as e:
            try:
                error = e.response.json()
            except ValueError:
                error = {}
            if error.get('name') != 'AUTHORIZATION_ALREADY_COMPLETED':
                raise e
            capture = {'state': 'completed'}
        state = capture['state']
        if state in [
                'completed', 'partially_captured', 'partially_refunded']:
            return amount
        elif state == 'pending':
            self.payment.change_status('waiting')
        elif state == 'refunded':
            self.payment.change_status('refunded')
            raise PaymentError('Payment already refunded')

    def release(self):
        url = self.links['void']['href']
        self.post(url)

    def refund(self, amount=None):
        if amount is None:
            amount = self.payment.captured_amount
        amount_data = self.get_amount_data(amount)
        refund_data = {'amount': amount_data}
        url = self.links['refund']['href']
        self.post(url, data=refund_data)
        self.payment.change_status('refunded')
        return amount


class PaypalCardProvider(PaypalProvider):
    '''
    paypal.com credit card payment provider
    '''

    def get_form(self, data=None):
        if self.payment.status == 'waiting':
            self.payment.change_status('input')
        form = PaymentForm(data, provider=self, payment=self.payment)
        if form.is_valid():
            raise RedirectNeeded(self.payment.get_success_url())
        return form

    def get_product_data(self, extra_data):
        data = self.get_transactions_data()
        year = extra_data['expiration'].year
        month = extra_data['expiration'].month
        number = extra_data['number']
        card_type, _card_issuer = get_credit_card_issuer(number)
        credit_card = {'number': number,
                       'type': card_type,
                       'expire_month': month,
                       'expire_year': year}
        if 'cvv2' in extra_data and extra_data['cvv2']:
            credit_card['cvv2'] = extra_data['cvv2']
        data['payer'] = {'payment_method': 'credit_card',
                         'funding_instruments': [{'credit_card': credit_card}]}
        return data

    def process_data(self, request):
        return HttpResponseForbidden('FAILED')<|MERGE_RESOLUTION|>--- conflicted
+++ resolved
@@ -1,21 +1,18 @@
 from __future__ import unicode_literals
 
 import logging
+import requests
 from datetime import timedelta
 from functools import wraps
 import json
 from decimal import Decimal, ROUND_HALF_UP
 from requests.exceptions import HTTPError
 
-<<<<<<< HEAD
-import requests
-=======
 try:
     from itertools import ifilter as filter
 except ImportError:
     pass
 
->>>>>>> 90a6757a
 from django.http import HttpResponseForbidden
 from django.shortcuts import redirect
 from django.utils import timezone
@@ -158,8 +155,6 @@
             self.set_response_data(last_auth_response, is_auth=True)
             return '%s %s' % (data['token_type'], data['access_token'])
 
-<<<<<<< HEAD
-=======
     def get_link(self, name, data):
         try:
             links = filter(lambda url: url['rel'] == name, data['links'])
@@ -167,7 +162,6 @@
             return None
         return next(links)['href']
 
->>>>>>> 90a6757a
     def get_transactions_items(self):
         for purchased_item in self.payment.get_purchased_items():
             price = purchased_item.price.quantize(
