from unittest import TestCase
from unittest.mock import MagicMock
from unittest.mock import Mock
from unittest.mock import patch

from .. import PaymentStatus
from .. import RedirectNeeded
from . import AuthorizeNetProvider

LOGIN_ID = "abcd1234"
TRANSACTION_KEY = "1234abdd"

PROCESS_DATA = {
    "number": "4007000000027",
    "expiration_0": "5",
    "expiration_1": "2023",
    "cvv2": "123",
}

<<<<<<< HEAD
STATUS_CONFIRMED = "1"
=======
STATUS_CONFIRMED = '1'
STATUS_DECLINED = '2'
ERROR_PROCESSING = '3'
>>>>>>> e9f66dcc


class Payment(Mock):
    id = 1
    variant = "authorizenet"
    currency = "USD"
    total = 100
    status = PaymentStatus.WAITING
    transaction_id = None
    captured_amount = 0
    message = ''

    def get_process_url(self):
        return "http://example.com"

    def get_failure_url(self):
        return "http://cancel.com"

    def get_success_url(self):
        return "http://success.com"

    def change_status(self, status, message=''):
        self.status = status
        self.message = message


class TestAuthorizeNetProvider(TestCase):
    def setUp(self):
        self.payment = Payment()

    def test_provider_redirects_to_success_on_payment_success(self):
        provider = AuthorizeNetProvider(
            login_id=LOGIN_ID, transaction_key=TRANSACTION_KEY
        )

        response_data = [
            STATUS_CONFIRMED,
            "",
            "",
            "This transaction has been approved.",
            "",
            "",
            "1234",
        ]

        with patch("requests.post") as mocked_post:
            post = MagicMock()
            post.text = "|".join(response_data)
            mocked_post.return_value = post
            with self.assertRaises(RedirectNeeded) as exc:
                provider.get_form(self.payment, data=PROCESS_DATA)
                self.assertEqual(exc.args[0], self.payment.get_success_url())
        self.assertEqual(self.payment.status, PaymentStatus.CONFIRMED)
        self.assertEqual(self.payment.captured_amount, self.payment.total)

    def test_provider_shows_validation_error_message(self):
        provider = AuthorizeNetProvider(
            login_id=LOGIN_ID, transaction_key=TRANSACTION_KEY
        )

<<<<<<< HEAD
        error_msg = "The merchant does not accept this type of credit card."
        response_data = ["", "", "", error_msg, "", "", "1234"]

        with patch("requests.post") as mocked_post:
            post = MagicMock()
            post.ok = False
            post.text = "|".join(response_data)
            mocked_post.return_value = post
            form = provider.get_form(self.payment, data=PROCESS_DATA)
            self.assertEqual(form.errors["__all__"][0], error_msg)
        self.assertEqual(self.payment.status, PaymentStatus.ERROR)
        self.assertEqual(self.payment.captured_amount, 0)
=======
        error_msg = 'The merchant does not accept this type of credit card.'
        response_data = [
            ERROR_PROCESSING,
            '',
            '',
            error_msg,
            '',
            '',
            '1234']

        with patch('requests.post') as mocked_post:
            post = MagicMock()
            # post.ok = False
            post.text = '|'.join(response_data)
            mocked_post.return_value = post
            form = provider.get_form(self.payment, data=PROCESS_DATA)
            self.assertEqual(form.errors['__all__'][0], error_msg)
            self.assertFalse(form.is_valid())            
        self.assertEqual(self.payment.status, 'error')
        self.assertEqual(self.payment.captured_amount, 0)
        self.assertEqual(self.payment.message, error_msg)

    def test_provider_shows_rejection_error_message(self):
        provider = AuthorizeNetProvider(
            login_id=LOGIN_ID, transaction_key=TRANSACTION_KEY)

        error_msg = ' This transaction has been declined.'
        response_data = [
            STATUS_DECLINED,
            '',
            '',
            error_msg,
            '',
            '',
            '1234']

        with patch('requests.post') as mocked_post:
            post = MagicMock()
            post.text = '|'.join(response_data)
            mocked_post.return_value = post
            form = provider.get_form(self.payment, data=PROCESS_DATA)
            self.assertEqual(form.errors['__all__'][0], error_msg)
            self.assertFalse(form.is_valid())            
        self.assertEqual(self.payment.status, 'rejected')
        self.assertEqual(self.payment.captured_amount, 0)
        self.assertEqual(self.payment.message, error_msg)
>>>>>>> e9f66dcc
<|MERGE_RESOLUTION|>--- conflicted
+++ resolved
@@ -17,13 +17,9 @@
     "cvv2": "123",
 }
 
-<<<<<<< HEAD
 STATUS_CONFIRMED = "1"
-=======
-STATUS_CONFIRMED = '1'
-STATUS_DECLINED = '2'
-ERROR_PROCESSING = '3'
->>>>>>> e9f66dcc
+STATUS_DECLINED = "2"
+ERROR_PROCESSING = "3"
 
 
 class Payment(Mock):
@@ -34,7 +30,7 @@
     status = PaymentStatus.WAITING
     transaction_id = None
     captured_amount = 0
-    message = ''
+    message = ""
 
     def get_process_url(self):
         return "http://example.com"
@@ -45,7 +41,7 @@
     def get_success_url(self):
         return "http://success.com"
 
-    def change_status(self, status, message=''):
+    def change_status(self, status, message=""):
         self.status = status
         self.message = message
 
@@ -84,64 +80,35 @@
             login_id=LOGIN_ID, transaction_key=TRANSACTION_KEY
         )
 
-<<<<<<< HEAD
         error_msg = "The merchant does not accept this type of credit card."
-        response_data = ["", "", "", error_msg, "", "", "1234"]
+        response_data = [ERROR_PROCESSING, "", "", error_msg, "", "", "1234"]
 
         with patch("requests.post") as mocked_post:
             post = MagicMock()
-            post.ok = False
             post.text = "|".join(response_data)
             mocked_post.return_value = post
             form = provider.get_form(self.payment, data=PROCESS_DATA)
             self.assertEqual(form.errors["__all__"][0], error_msg)
-        self.assertEqual(self.payment.status, PaymentStatus.ERROR)
-        self.assertEqual(self.payment.captured_amount, 0)
-=======
-        error_msg = 'The merchant does not accept this type of credit card.'
-        response_data = [
-            ERROR_PROCESSING,
-            '',
-            '',
-            error_msg,
-            '',
-            '',
-            '1234']
-
-        with patch('requests.post') as mocked_post:
-            post = MagicMock()
-            # post.ok = False
-            post.text = '|'.join(response_data)
-            mocked_post.return_value = post
-            form = provider.get_form(self.payment, data=PROCESS_DATA)
-            self.assertEqual(form.errors['__all__'][0], error_msg)
-            self.assertFalse(form.is_valid())            
-        self.assertEqual(self.payment.status, 'error')
+            self.assertFalse(form.is_valid())
+        self.assertEqual(self.payment.status, "error")
         self.assertEqual(self.payment.captured_amount, 0)
         self.assertEqual(self.payment.message, error_msg)
 
     def test_provider_shows_rejection_error_message(self):
         provider = AuthorizeNetProvider(
-            login_id=LOGIN_ID, transaction_key=TRANSACTION_KEY)
+            login_id=LOGIN_ID, transaction_key=TRANSACTION_KEY
+        )
 
-        error_msg = ' This transaction has been declined.'
-        response_data = [
-            STATUS_DECLINED,
-            '',
-            '',
-            error_msg,
-            '',
-            '',
-            '1234']
+        error_msg = " This transaction has been declined."
+        response_data = [STATUS_DECLINED, "", "", error_msg, "", "", "1234"]
 
-        with patch('requests.post') as mocked_post:
+        with patch("requests.post") as mocked_post:
             post = MagicMock()
-            post.text = '|'.join(response_data)
+            post.text = "|".join(response_data)
             mocked_post.return_value = post
             form = provider.get_form(self.payment, data=PROCESS_DATA)
-            self.assertEqual(form.errors['__all__'][0], error_msg)
-            self.assertFalse(form.is_valid())            
-        self.assertEqual(self.payment.status, 'rejected')
+            self.assertEqual(form.errors["__all__"][0], error_msg)
+            self.assertFalse(form.is_valid())
+        self.assertEqual(self.payment.status, "rejected")
         self.assertEqual(self.payment.captured_amount, 0)
-        self.assertEqual(self.payment.message, error_msg)
->>>>>>> e9f66dcc
+        self.assertEqual(self.payment.message, error_msg)