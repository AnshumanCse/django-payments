--- conflicted
+++ resolved
@@ -1,14 +1,10 @@
 from .. import PaymentStatus
 from ..forms import CreditCardPaymentForm
 
-<<<<<<< HEAD
-RESPONSE_STATUS = {"1": PaymentStatus.CONFIRMED, "2": PaymentStatus.REJECTED}
-=======
-
 RESPONSE_STATUS = {
-    '1': 'confirmed',
-    '2': 'rejected'}
->>>>>>> e9f66dcc
+    "1": PaymentStatus.CONFIRMED,
+    "2": PaymentStatus.REJECTED,
+}
 
 
 class PaymentForm(CreditCardPaymentForm):
@@ -18,43 +14,25 @@
         if not self.errors:
             if not self.payment.transaction_id:
                 data = {
-<<<<<<< HEAD
                     "x_card_num": cleaned_data.get("number"),
                     "x_exp_date": cleaned_data.get("expiration"),
                     "x_card_code": cleaned_data.get("cvv2"),
                 }
                 response = self.provider.get_payment_response(self.payment, data)
+
                 data = response.text.split("|")
-                if response.ok and RESPONSE_STATUS.get(data[0], False):
-                    status = RESPONSE_STATUS.get(data[0], PaymentStatus.ERROR)
-                    self.payment.transaction_id = data[6]
-                    if status == PaymentStatus.CONFIRMED:
-                        self.payment.captured_amount = self.payment.total
-                    self.payment.change_status(status)
-                else:
-                    errors = [data[3]]
-                    self._errors["__all__"] = self.error_class(errors)
-                    self.payment.change_status(PaymentStatus.ERROR)
-=======
-                    'x_card_num': cleaned_data.get('number'),
-                    'x_exp_date': cleaned_data.get('expiration'),
-                    'x_card_code': cleaned_data.get('cvv2')}
-                response = self.provider.get_payment_response(
-                    self.payment, data)
-
-                data = response.text.split('|')
-                status = 'error'
+                status = "error"
                 message = data[3]
                 if response.ok and RESPONSE_STATUS.get(data[0], False):
                     status = RESPONSE_STATUS.get(data[0], status)
                     self.payment.transaction_id = data[6]
                     self.payment.change_status(status, message=message)
-                    if status == 'confirmed':
-                        self.payment.captured_amount = self.payment.total                        
+                    if status == PaymentStatus.CONFIRMED:
+                        self.payment.captured_amount = self.payment.total
                         return cleaned_data
+                    self.payment.change_status(status)
 
-                errors = [message]
-                self._errors['__all__'] = self.error_class(errors)
-                self.payment.change_status(status, message=message)
->>>>>>> e9f66dcc
+                errors = [data[3]]
+                self._errors["__all__"] = self.error_class(errors)
+                self.payment.change_status(PaymentStatus.ERROR)
         return cleaned_data