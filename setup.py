#!/usr/bin/env python
from setuptools import setup, find_packages
import os

os.environ.setdefault('DJANGO_SETTINGS_MODULE', 'test_settings')

setup(
    name='django-payments',
    author='Mirumee Software',
    author_email='hello@mirumee.com',
    description='Universal payment handling for Django',
    version='0.4',
    url='http://github.com/mirumee/django-payments',
    packages=find_packages(),
    classifiers=[
        'Environment :: Web Environment',
        'Intended Audience :: Developers',
        'License :: OSI Approved :: BSD License',
        'Operating System :: OS Independent',
        'Programming Language :: Python',
        'Programming Language :: Python :: 2.6',
        'Programming Language :: Python :: 2.7',
        'Programming Language :: Python :: 3.2',
        'Programming Language :: Python :: 3.3',
        'Framework :: Django',
        'Topic :: Software Development :: Libraries :: Application Frameworks',
        'Topic :: Software Development :: Libraries :: Python Modules'],
<<<<<<< HEAD
    install_requires=[
        'Django>=1.5',
        'pycrypto',
        'PyJWT',
        'requests>=1.2.0',
        'stripe>=1.9.8'],
=======
    install_requires=['requests>=1.2.0', 'pycrypto', 'PyJWT', 'braintree'],
>>>>>>> 789f96e8
    include_package_data=True,
    test_suite='payments.tests',
    zip_safe=False)<|MERGE_RESOLUTION|>--- conflicted
+++ resolved
@@ -25,16 +25,13 @@
         'Framework :: Django',
         'Topic :: Software Development :: Libraries :: Application Frameworks',
         'Topic :: Software Development :: Libraries :: Python Modules'],
-<<<<<<< HEAD
     install_requires=[
         'Django>=1.5',
         'pycrypto',
         'PyJWT',
         'requests>=1.2.0',
-        'stripe>=1.9.8'],
-=======
-    install_requires=['requests>=1.2.0', 'pycrypto', 'PyJWT', 'braintree'],
->>>>>>> 789f96e8
+        'stripe>=1.9.8',
+		'braintree'],
     include_package_data=True,
     test_suite='payments.tests',
     zip_safe=False)