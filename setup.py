#!/usr/bin/env python
from setuptools import setup, find_packages

setup(
    name='django-payments',
    author='Mirumee Software',
    author_email='hello@mirumee.com',
    description='Universal payment handling for Django',
    version='0.2.1',
    url='http://github.com/mirumee/django-payments',
    packages=find_packages(),
    classifiers=[
        'Development Status :: 5 - Production/Stable',
        'Environment :: Web Environment',
        'Intended Audience :: Developers',
        'License :: OSI Approved :: MIT License',
        'Operating System :: OS Independent',
        'Programming Language :: Python',
        'Framework :: Django',
    ],
<<<<<<< HEAD
=======
    install_requires=['requests==1.2.0', 'pycrypto'],
>>>>>>> 52a14e87
    include_package_data=True,
    zip_safe=False)<|MERGE_RESOLUTION|>--- conflicted
+++ resolved
@@ -18,9 +18,6 @@
         'Programming Language :: Python',
         'Framework :: Django',
     ],
-<<<<<<< HEAD
-=======
     install_requires=['requests==1.2.0', 'pycrypto'],
->>>>>>> 52a14e87
     include_package_data=True,
     zip_safe=False)