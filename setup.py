--- conflicted
+++ resolved
@@ -25,11 +25,7 @@
         'Framework :: Django',
         'Topic :: Software Development :: Libraries :: Application Frameworks',
         'Topic :: Software Development :: Libraries :: Python Modules'],
-<<<<<<< HEAD
-    install_requires=['Django>=1.5', 'requests>=1.2.0', 'pycrypto', 'PyJWT'],
-=======
-    install_requires=['requests>=1.2.0', 'pycrypto', 'PyJWT', 'stripe'],
->>>>>>> fb6aba07
+    install_requires=['Django>=1.5', 'requests>=1.2.0', 'pycrypto', 'PyJWT', 'stripe'],
     include_package_data=True,
     test_suite='payments.tests',
     zip_safe=False)