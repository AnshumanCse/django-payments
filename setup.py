#!/usr/bin/env python
from setuptools import setup, find_packages

setup(
    name='django-payments',
    author='Mirumee Software',
    author_email='hello@mirumee.com',
    description='Universal payment handling for Django',
    version='0.3.4.4',
    url='http://github.com/mirumee/django-payments',
    packages=find_packages(),
    classifiers=[
        'Environment :: Web Environment',
        'Intended Audience :: Developers',
        'License :: OSI Approved :: BSD License',
        'Operating System :: OS Independent',
        'Programming Language :: Python',
        'Programming Language :: Python :: 2.6',
        'Programming Language :: Python :: 2.7',
        'Programming Language :: Python :: 3.2',
        'Programming Language :: Python :: 3.3',
        'Framework :: Django',
<<<<<<< HEAD
    ],
    install_requires=['requests>=1.2.0', 'pycrypto', 'PyJWT', 'braintree'],
=======
        'Topic :: Software Development :: Libraries :: Application Frameworks',
        'Topic :: Software Development :: Libraries :: Python Modules'],
    install_requires=['requests>=1.2.0', 'pycrypto', 'PyJWT'],
>>>>>>> 540c988d
    include_package_data=True,
    zip_safe=False)<|MERGE_RESOLUTION|>--- conflicted
+++ resolved
@@ -20,13 +20,8 @@
         'Programming Language :: Python :: 3.2',
         'Programming Language :: Python :: 3.3',
         'Framework :: Django',
-<<<<<<< HEAD
-    ],
-    install_requires=['requests>=1.2.0', 'pycrypto', 'PyJWT', 'braintree'],
-=======
         'Topic :: Software Development :: Libraries :: Application Frameworks',
         'Topic :: Software Development :: Libraries :: Python Modules'],
-    install_requires=['requests>=1.2.0', 'pycrypto', 'PyJWT'],
->>>>>>> 540c988d
+    install_requires=['requests>=1.2.0', 'pycrypto', 'PyJWT', 'braintree'],
     include_package_data=True,
     zip_safe=False)